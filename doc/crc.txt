Class:
    User
Responsibility:
    Represents a user account
    Stores user's information
    Handles Notifications preferences
    Unique device identity
Collaborators:
    Event
    WaitList
    Notifications


Class:
    Entrant (extends User)
Responsibility:
    Views available Events and history
    Scans QRcodes to explore Events
    Joins/Leaves WaitList
    Recieves Event Notifications
    Accepts/Declines invitations
Collaborators:
    Event
    WaitList
    Notifications
    QRcodes


Class:
    Organizer (extends User)
Responsibility:
    Creates Events (incl QRcodes and Poster)
    Manages WaitList
    Condycts Lucky draw
    Sends out Notifications
Collaborators:
    Event
    WaitList
    Notifications
    QRcodes
    Geolocation
    Lottery
    Images
    Invitation


Class:
    Admin (extends User)
Responsibility:
    Browse Events / Users (E & O) / Images
    Remove Events / Users (E & O) / Images
    Remove Organizers that violate app policy 
    Review Notification logs
Collaborators:
    Event
    Entrant
    Organizer
    Notifications
    Images


Class: 
    Event
Responsibility:
    Store Event Details
    Maintain WaitList registrations
    Follow Geolocation settings
    Contain QRcode and poster
    Notify Final Draw Entrants
Collaborators:
    Entrant
    Organizer
    Admin
    WaitList
    Lottery
    Notifications
    Invitation
    Geolocation
    QRcode
    Images


Class: 
    WaitList
Responsibility:
    Follow registration period
    Maintain Entrant's registration for Events
    Track Entrant's location
    Provide Dataset to Lottery Draw
    Enforcing Limits
Collaborators:
    Event
    Entrant
    Organizer
    Lottery
    Geolocation


Class:
    Lottery
Responsibility:
    Randomly select Attendees from WaitList
    Draw a replacement for each rejection
    Track selected & non-selected Entrants
Collaborators:
    Event
    WaitList
    Organizer
    Entrant
    

Class: 
    Images
Responsibility:
    Allow Organizers to upload/update event information
    Browsed/Removed by Admin
    Browsed by Entrants
Collaborators: 
    Organizer
    Admin
    Event


Class:
    QRcode
Responsibility:
    Link each Event to a unique QRcode
    Validate scanned codes
    Encoed Event information
Collaborators:
    Event
    Organizer
    Entrant

Class:
    Notification
Responsibility:
    Represent notification message data
    Notify Entrants about Selection (Won/Lost)
    Allow Entrants to Accept/Decline Invitation
Collaborators:
    Event
    Entrant
    Organizer
    Lottery
    Invitation


Class:
    Geolocation
Responsibility:
    Store Event location
    Enable/Disable Entrant tracking
    Verify user location during registration
Collaborators:
    Event
    Entrant
    Organizer
    WaitList


Class:
    Invitation
Responsibility:
    Contains all the Lottey Winners  
    Invites Entrants to attend the Event 
    Tracks Invitation status (accepted / declined)
Collaborators:
    Event
    Lotttery
    Entrant
    Organizer


Class:
    Database
Responsibility:
    Maintains relationship between events and users
Collaborators:
    Event
    User
    Images

Class:
    NotificationLog
Responsibility:
    Display notifications 
    Export to CSV
    Filter with presets
Collaborators:
    Notifications
    Filters

Class:
    Filter
Responsibility:
    Represent a filter 
    Apply to events, profiles, etc.
Collaborators:
    Events
    Profiles
    Notifications

Class:
    Profile
Responsibility:
    Display information about user
Collaborators:
    User

Class:
    Export
Responsibility:
    Convert class objects to human-readable files 
Collaborators:
    Users
    Notifications
    NotificationLog
    Events
    Profiles

Class:
<<<<<<< HEAD
    ItemBar
Responsibility:
    Represents list of clickable items in bottom bar
    Accessible throughout entire app
Collaborators:
    User
    Events
    Profile
    Notifications


Class:
    Search
Responsibility:
    Represents a search
    Apply to events, profiles, notifications, etc.
Collaborators:
    Events
    Profiles
    Notifications


Class:
    PopUp
Responsibility:
    Represents a pop-up in the app
    Can contain filter, notification
Collaborators:
    Filters
    Notifications


Class:
    SearchBar
Responisibility:
    Represents a search bar
    Can search for profiles, events, notifications
Collaborators:
    Search
    Profiles
    Events
    Notifications


Class:
    MenuItem
Responsibility:
    Represents a menu item on the screen
    Can contain several different controls
    Can contain a number of buttons
Collaborators:
    Images
    Profiles
    Events
    Notifications


Class:
    MenuList
Responsibility:
    Represent a list of items in a menu
    Can contain several MenuItems
Collaborators:
    MenuItems


Class:
    TextField
Responsibility:
    Represent a text field on the screen
    Contains immutable text
    Can change depending on what text to show
Collaborators:
    Profiles
    Events
    Notifications


=======
    AdminConsole
Responsibility:
    Provide control to administrators
Collaborators:
    Database
    Events
    Images
    NotificationLogs
    Organizers
    Export
    Profiles
>>>>>>> cb73226f
<|MERGE_RESOLUTION|>--- conflicted
+++ resolved
@@ -220,7 +220,6 @@
     Profiles
 
 Class:
-<<<<<<< HEAD
     ItemBar
 Responsibility:
     Represents list of clickable items in bottom bar
@@ -299,7 +298,7 @@
     Notifications
 
 
-=======
+Class:
     AdminConsole
 Responsibility:
     Provide control to administrators
@@ -310,5 +309,4 @@
     NotificationLogs
     Organizers
     Export
-    Profiles
->>>>>>> cb73226f
+    Profiles